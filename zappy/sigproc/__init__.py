--- conflicted
+++ resolved
@@ -1,5 +1 @@
-<<<<<<< HEAD
-from . import normalize, reference, filters, wavelet, connectivity, artifact
-=======
-from . import normalize, reference, filters, connectivity
->>>>>>> 858fd29d
+from . import normalize, reference, filters, connectivity